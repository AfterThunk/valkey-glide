--- conflicted
+++ resolved
@@ -1164,24 +1164,91 @@
 	assert.Contains(suite.T(), singleValue, "Redis ver.")
 }
 
-<<<<<<< HEAD
+func (suite *GlideTestSuite) TestClientIdCluster() {
+	client := suite.defaultClusterClient()
+	t := suite.T()
+	response, err := client.ClientId()
+	assert.NoError(t, err)
+	assert.True(t, response.IsSingleValue())
+}
+
+func (suite *GlideTestSuite) TestClientIdWithOptionsCluster() {
+	client := suite.defaultClusterClient()
+	t := suite.T()
+
+	// ClientId with option or with multiple options without route
+	opts := options.RouteOption{Route: nil}
+	response, err := client.ClientIdWithOptions(opts)
+	assert.NoError(t, err)
+	assert.True(t, response.IsSingleValue())
+
+	// same sections with random route
+	route := config.Route(config.RandomRoute)
+	opts = options.RouteOption{Route: route}
+	response, err = client.ClientIdWithOptions(opts)
+	assert.NoError(t, err)
+	assert.True(t, response.IsSingleValue())
+
+	// default sections, multi node route
+	route = config.Route(config.AllPrimaries)
+	opts = options.RouteOption{Route: route}
+	response, err = client.ClientIdWithOptions(opts)
+	assert.NoError(t, err)
+	assert.True(t, response.IsMultiValue())
+}
+
+func (suite *GlideTestSuite) TestLastSaveCluster() {
+	client := suite.defaultClusterClient()
+	t := suite.T()
+	response, err := client.LastSave()
+	assert.NoError(t, err)
+	assert.True(t, response.IsSingleValue())
+}
+
+func (suite *GlideTestSuite) TestLastSaveWithOptionCluster() {
+	client := suite.defaultClusterClient()
+	t := suite.T()
+	opts := options.RouteOption{Route: nil}
+	response, err := client.LastSaveWithOptions(opts)
+	assert.NoError(t, err)
+	assert.True(t, response.IsSingleValue())
+}
+
+func (suite *GlideTestSuite) TestConfigResetStatCluster() {
+	client := suite.defaultClusterClient()
+
+	// ConfigResetStat with option or with multiple options without route
+	suite.verifyOK(client.ConfigResetStat())
+}
+
+func (suite *GlideTestSuite) TestConfigResetStatWithOptions() {
+	client := suite.defaultClusterClient()
+
+	// ConfigResetStat with option or with multiple options without route
+	opts := options.RouteOption{Route: nil}
+	suite.verifyOK(client.ConfigResetStatWithOptions(opts))
+
+	// same sections with random route
+	route := config.Route(config.RandomRoute)
+	opts = options.RouteOption{Route: route}
+	suite.verifyOK(client.ConfigResetStatWithOptions(opts))
+
+	// default sections, multi node route
+	route = config.Route(config.AllPrimaries)
+	opts = options.RouteOption{Route: route}
+	suite.verifyOK(client.ConfigResetStatWithOptions(opts))
+}
+
 func (suite *GlideTestSuite) TestClientSetGetName() {
 	client := suite.defaultClusterClient()
 	t := suite.T()
 	connectionName := "ConnectionName-" + uuid.NewString()
 	client.ClientSetName(connectionName)
 	response, err := client.ClientGetName()
-=======
-func (suite *GlideTestSuite) TestClientIdCluster() {
-	client := suite.defaultClusterClient()
-	t := suite.T()
-	response, err := client.ClientId()
->>>>>>> 3671273b
 	assert.NoError(t, err)
 	assert.True(t, response.IsSingleValue())
 }
 
-<<<<<<< HEAD
 func (suite *GlideTestSuite) TestClientSetGetNameWithRoute() {
 	client := suite.defaultClusterClient()
 	t := suite.T()
@@ -1193,20 +1260,10 @@
 	assert.NoError(t, err)
 	assert.True(t, response.IsSingleValue())
 	response, err = client.ClientGetNameWithOptions(opts)
-=======
-func (suite *GlideTestSuite) TestClientIdWithOptionsCluster() {
-	client := suite.defaultClusterClient()
-	t := suite.T()
-
-	// ClientId with option or with multiple options without route
-	opts := options.RouteOption{Route: nil}
-	response, err := client.ClientIdWithOptions(opts)
->>>>>>> 3671273b
 	assert.NoError(t, err)
 	assert.True(t, response.IsSingleValue())
 
 	// same sections with random route
-<<<<<<< HEAD
 	connectionName = "ConnectionName-" + uuid.NewString()
 	route := config.Route(config.RandomRoute)
 	opts = options.RouteOption{Route: route}
@@ -1216,60 +1273,4 @@
 	response, err = client.ClientGetNameWithOptions(opts)
 	assert.NoError(t, err)
 	assert.True(t, response.IsSingleValue())
-=======
-	route := config.Route(config.RandomRoute)
-	opts = options.RouteOption{Route: route}
-	response, err = client.ClientIdWithOptions(opts)
-	assert.NoError(t, err)
-	assert.True(t, response.IsSingleValue())
-
-	// default sections, multi node route
-	route = config.Route(config.AllPrimaries)
-	opts = options.RouteOption{Route: route}
-	response, err = client.ClientIdWithOptions(opts)
-	assert.NoError(t, err)
-	assert.True(t, response.IsMultiValue())
-}
-
-func (suite *GlideTestSuite) TestLastSaveCluster() {
-	client := suite.defaultClusterClient()
-	t := suite.T()
-	response, err := client.LastSave()
-	assert.NoError(t, err)
-	assert.True(t, response.IsSingleValue())
-}
-
-func (suite *GlideTestSuite) TestLastSaveWithOptionCluster() {
-	client := suite.defaultClusterClient()
-	t := suite.T()
-	opts := options.RouteOption{Route: nil}
-	response, err := client.LastSaveWithOptions(opts)
-	assert.NoError(t, err)
-	assert.True(t, response.IsSingleValue())
-}
-
-func (suite *GlideTestSuite) TestConfigResetStatCluster() {
-	client := suite.defaultClusterClient()
-
-	// ConfigResetStat with option or with multiple options without route
-	suite.verifyOK(client.ConfigResetStat())
-}
-
-func (suite *GlideTestSuite) TestConfigResetStatWithOptions() {
-	client := suite.defaultClusterClient()
-
-	// ConfigResetStat with option or with multiple options without route
-	opts := options.RouteOption{Route: nil}
-	suite.verifyOK(client.ConfigResetStatWithOptions(opts))
-
-	// same sections with random route
-	route := config.Route(config.RandomRoute)
-	opts = options.RouteOption{Route: route}
-	suite.verifyOK(client.ConfigResetStatWithOptions(opts))
-
-	// default sections, multi node route
-	route = config.Route(config.AllPrimaries)
-	opts = options.RouteOption{Route: route}
-	suite.verifyOK(client.ConfigResetStatWithOptions(opts))
->>>>>>> 3671273b
 }