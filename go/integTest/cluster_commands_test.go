// Copyright Valkey GLIDE Project Contributors - SPDX Identifier: Apache-2.0

package integTest

import (
	"math/rand"
	"strings"

	"github.com/google/uuid"
	"github.com/stretchr/testify/assert"
	"github.com/valkey-io/valkey-glide/go/api/config"
	"github.com/valkey-io/valkey-glide/go/api/errors"
	"github.com/valkey-io/valkey-glide/go/api/options"
)

func (suite *GlideTestSuite) TestClusterCustomCommandInfo() {
	client := suite.defaultClusterClient()
	result, err := client.CustomCommand([]string{"INFO"})

	assert.Nil(suite.T(), err)
	// INFO is routed to all primary nodes by default
	for _, value := range result.MultiValue() {
		assert.True(suite.T(), strings.Contains(value.(string), "# Stats"))
	}
}

func (suite *GlideTestSuite) TestClusterCustomCommandEcho() {
	client := suite.defaultClusterClient()
	result, err := client.CustomCommand([]string{"ECHO", "GO GLIDE GO"})

	assert.Nil(suite.T(), err)
	// ECHO is routed to a single random node
	assert.Equal(suite.T(), "GO GLIDE GO", result.SingleValue().(string))
}

func (suite *GlideTestSuite) TestInfoCluster() {
	DEFAULT_INFO_SECTIONS := []string{
		"Server",
		"Clients",
		"Memory",
		"Persistence",
		"Stats",
		"Replication",
		"CPU",
		"Modules",
		"Errorstats",
		"Cluster",
		"Keyspace",
	}

	client := suite.defaultClusterClient()
	t := suite.T()

	// info without options
	data, err := client.Info()
	assert.NoError(t, err)
	for _, info := range data {
		for _, section := range DEFAULT_INFO_SECTIONS {
			assert.Contains(t, info, "# "+section, "Section "+section+" is missing")
		}
	}

	// info with option or with multiple options without route
	sections := []options.Section{options.Cpu}
	if suite.serverVersion >= "7.0.0" {
		sections = append(sections, options.Memory)
	}
	opts := options.ClusterInfoOptions{
		InfoOptions: &options.InfoOptions{Sections: sections},
		RouteOption: nil,
	}
	response, err := client.InfoWithOptions(opts)
	assert.NoError(t, err)
	assert.True(t, response.IsMultiValue())
	for _, info := range response.MultiValue() {
		for _, section := range sections {
			assert.Contains(t, strings.ToLower(info), strings.ToLower("# "+string(section)), "Section "+section+" is missing")
		}
	}

	// same sections with random route
	opts = options.ClusterInfoOptions{
		InfoOptions: &options.InfoOptions{Sections: sections},
		RouteOption: &options.RouteOption{Route: config.RandomRoute},
	}
	response, err = client.InfoWithOptions(opts)
	assert.NoError(t, err)
	assert.True(t, response.IsSingleValue())
	for _, section := range sections {
		assert.Contains(
			t,
			strings.ToLower(response.SingleValue()),
			strings.ToLower("# "+string(section)),
			"Section "+section+" is missing",
		)
	}

	// default sections, multi node route
	opts = options.ClusterInfoOptions{
		InfoOptions: nil,
		RouteOption: &options.RouteOption{Route: config.AllPrimaries},
	}
	response, err = client.InfoWithOptions(opts)
	assert.NoError(t, err)
	assert.True(t, response.IsMultiValue())
	for _, info := range response.MultiValue() {
		for _, section := range DEFAULT_INFO_SECTIONS {
			assert.Contains(t, info, "# "+section, "Section "+section+" is missing")
		}
	}
}

func (suite *GlideTestSuite) TestClusterCustomCommandWithRoute_Info() {
	client := suite.defaultClusterClient()
	route := config.SimpleNodeRoute(config.AllPrimaries)
	result, err := client.CustomCommandWithRoute([]string{"INFO"}, route)
	assert.Nil(suite.T(), err)
	assert.True(suite.T(), result.IsMultiValue())
	multiValue := result.MultiValue()
	for _, value := range multiValue {
		assert.True(suite.T(), strings.Contains(value.(string), "# Stats"))
	}
}

func (suite *GlideTestSuite) TestClusterCustomCommandWithRoute_Echo() {
	client := suite.defaultClusterClient()
	route := config.SimpleNodeRoute(config.RandomRoute)
	result, err := client.CustomCommandWithRoute([]string{"ECHO", "GO GLIDE GO"}, route)
	assert.Nil(suite.T(), err)
	assert.True(suite.T(), result.IsSingleValue())
	assert.Equal(suite.T(), "GO GLIDE GO", result.SingleValue().(string))
}

func (suite *GlideTestSuite) TestClusterCustomCommandWithRoute_InvalidRoute() {
	client := suite.defaultClusterClient()
	invalidRoute := config.NewByAddressRoute("invalidHost", 9999)
	result, err := client.CustomCommandWithRoute([]string{"PING"}, invalidRoute)
	assert.NotNil(suite.T(), err)
	assert.True(suite.T(), result.IsEmpty())
}

func (suite *GlideTestSuite) TestClusterCustomCommandWithRoute_AllNodes() {
	client := suite.defaultClusterClient()
	route := config.SimpleNodeRoute(config.AllNodes)
	result, err := client.CustomCommandWithRoute([]string{"PING"}, route)
	assert.Nil(suite.T(), err)
	assert.True(suite.T(), result.IsSingleValue())
	assert.Equal(suite.T(), "PONG", result.SingleValue())
}

func (suite *GlideTestSuite) TestPingWithOptions_NoRoute() {
	client := suite.defaultClusterClient()
	options := options.ClusterPingOptions{
		PingOptions: &options.PingOptions{
			Message: "hello",
		},
		RouteOption: nil,
	}
	result, err := client.PingWithOptions(options)
	assert.Nil(suite.T(), err)
	assert.Equal(suite.T(), "hello", result)
}

func (suite *GlideTestSuite) TestPingWithOptions_WithRoute() {
	client := suite.defaultClusterClient()
	options := options.ClusterPingOptions{
		PingOptions: &options.PingOptions{
			Message: "hello",
		},
		RouteOption: &options.RouteOption{Route: config.AllNodes},
	}
	result, err := client.PingWithOptions(options)
	assert.Nil(suite.T(), err)
	assert.Equal(suite.T(), "hello", result)
}

func (suite *GlideTestSuite) TestPingWithOptions_InvalidRoute() {
	client := suite.defaultClusterClient()
	invalidRoute := config.Route(config.NewByAddressRoute("invalidHost", 9999))
	options := options.ClusterPingOptions{
		PingOptions: &options.PingOptions{
			Message: "hello",
		},
		RouteOption: &options.RouteOption{Route: invalidRoute},
	}
	result, err := client.PingWithOptions(options)
	assert.NotNil(suite.T(), err)
	assert.Empty(suite.T(), result)
}

func (suite *GlideTestSuite) TestTimeWithoutRoute() {
	client := suite.defaultClusterClient()
	options := options.RouteOption{Route: nil}
	result, err := client.TimeWithOptions(options)
	assert.NoError(suite.T(), err)
	assert.NotNil(suite.T(), result)
	assert.False(suite.T(), result.IsEmpty())
	assert.True(suite.T(), result.IsSingleValue())
	assert.NotEmpty(suite.T(), result.SingleValue())
	assert.IsType(suite.T(), "", result.SingleValue()[0])
	assert.Equal(suite.T(), 2, len(result.SingleValue()))
}

func (suite *GlideTestSuite) TestTimeWithAllNodesRoute() {
	client := suite.defaultClusterClient()
	options := options.RouteOption{Route: config.AllNodes}
	result, err := client.TimeWithOptions(options)
	assert.NoError(suite.T(), err)
	assert.NotNil(suite.T(), result)
	assert.False(suite.T(), result.IsEmpty())
	assert.True(suite.T(), result.IsMultiValue())

	multiValue := result.MultiValue()
	assert.Greater(suite.T(), len(multiValue), 1)

	for nodeName, timeStrings := range multiValue {
		assert.NotEmpty(suite.T(), timeStrings, "Node %s should have time values", nodeName)
		for _, timeStr := range timeStrings {
			assert.IsType(suite.T(), "", timeStr)
		}
	}
}

func (suite *GlideTestSuite) TestTimeWithRandomRoute() {
	client := suite.defaultClusterClient()
	route := config.Route(config.RandomRoute)
	options := options.RouteOption{Route: route}
	result, err := client.TimeWithOptions(options)
	assert.NoError(suite.T(), err)
	assert.NotNil(suite.T(), result)
	assert.False(suite.T(), result.IsEmpty())
	assert.True(suite.T(), result.IsSingleValue())
	assert.NotEmpty(suite.T(), result.SingleValue())
	assert.IsType(suite.T(), "", result.SingleValue()[0])
	assert.Equal(suite.T(), 2, len(result.SingleValue()))
}

func (suite *GlideTestSuite) TestTimeWithInvalidRoute() {
	client := suite.defaultClusterClient()
	invalidRoute := config.Route(config.NewByAddressRoute("invalidHost", 9999))
	options := options.RouteOption{Route: invalidRoute}
	result, err := client.TimeWithOptions(options)
	assert.NotNil(suite.T(), err)
	assert.True(suite.T(), result.IsEmpty())
	assert.Empty(suite.T(), result.SingleValue())
}

func (suite *GlideTestSuite) TestDBSizeRandomRoute() {
	client := suite.defaultClusterClient()
	route := config.Route(config.RandomRoute)
	options := options.RouteOption{Route: route}
	result, err := client.DBSizeWithOptions(options)
	assert.NoError(suite.T(), err)
	assert.NotNil(suite.T(), result)
	assert.GreaterOrEqual(suite.T(), result, int64(0))
}

func (suite *GlideTestSuite) TestEchoCluster() {
	client := suite.defaultClusterClient()
	t := suite.T()

	// echo with option or with multiple options without route
	opts := options.ClusterEchoOptions{
		EchoOptions: &options.EchoOptions{
			Message: "hello",
		},
		RouteOption: &options.RouteOption{Route: nil},
	}
	response, err := client.EchoWithOptions(opts)
	assert.NoError(t, err)
	assert.True(t, response.IsSingleValue())

	// same sections with random route
	route := options.RouteOption{Route: *config.RandomRoute.ToPtr()}
	opts = options.ClusterEchoOptions{
		EchoOptions: &options.EchoOptions{
			Message: "hello",
		},
		RouteOption: &route,
	}
	response, err = client.EchoWithOptions(opts)
	assert.NoError(t, err)
	assert.True(t, response.IsSingleValue())

	// default sections, multi node route
	route = options.RouteOption{Route: *config.AllPrimaries.ToPtr()}
	opts = options.ClusterEchoOptions{
		EchoOptions: &options.EchoOptions{
			Message: "hello",
		},
		RouteOption: &route,
	}
	response, err = client.EchoWithOptions(opts)
	assert.NoError(t, err)
	assert.True(t, response.IsMultiValue())
	for _, messages := range response.MultiValue() {
		assert.Contains(t, strings.ToLower(messages), strings.ToLower("hello"))
	}
}

func (suite *GlideTestSuite) TestBasicClusterScan() {
	client := suite.defaultClusterClient()
	t := suite.T()

	// Ensure clean start
	_, err := client.CustomCommand([]string{"FLUSHALL"})
	assert.NoError(t, err)

	// Iterate over all keys in the cluster
	keysToSet := map[string]string{
		"key1": "value1",
		"key2": "value2",
		"key3": "value3",
	}

	_, err = client.MSet(keysToSet)
	assert.NoError(t, err)

	cursor := *options.NewClusterScanCursor()
	allKeys := make([]string, 0, len(keysToSet))
	var keys []string

	for !cursor.HasFinished() {
		cursor, keys, err = client.Scan(cursor)
		if err != nil {
			assert.NoError(t, err) // Use this to print error statement
			break                  // prevent infinite loop
		}
		allKeys = append(allKeys, keys...)
	}

	assert.ElementsMatch(t, allKeys, []string{"key1", "key2", "key3"})

	// Ensure clean start
	_, err = client.CustomCommand([]string{"FLUSHALL"})
	assert.NoError(t, err)

	expectedKeys := make([]string, 0, 100)
	// Test bigger example
	for i := 0; i < 100; i++ {
		key := uuid.NewString()

		expectedKeys = append(expectedKeys, key)

		_, err := client.Set(key, "value")
		assert.NoError(t, err)
	}

	cursor = *options.NewClusterScanCursor()
	allKeys = make([]string, 0, 100)

	for !cursor.HasFinished() {
		cursor, keys, err = client.Scan(cursor)
		if err != nil {
			assert.NoError(t, err) // Use this to print error statement
			break                  // prevent infinite loop
		}
		allKeys = append(allKeys, keys...)
	}

	assert.ElementsMatch(t, allKeys, expectedKeys)
}

func (suite *GlideTestSuite) TestBasicClusterScanWithOptions() {
	client := suite.defaultClusterClient()
	t := suite.T()

	// Ensure clean start
	_, err := client.CustomCommand([]string{"FLUSHALL"})
	assert.NoError(t, err)

	// Iterate over all keys in the cluster
	keysToSet := map[string]string{
		"key1": "value1",
		"key2": "value2",
		"key3": "value3",
	}

	_, err = client.MSet(keysToSet)
	assert.NoError(t, err)

	cursor := *options.NewClusterScanCursor()
	opts := options.NewClusterScanOptions().SetCount(10)
	allKeys := []string{}
	var keys []string

	for !cursor.HasFinished() {
		cursor, keys, err = client.ScanWithOptions(cursor, *opts)
		if err != nil {
			assert.NoError(t, err) // Use this to print error statement
			break                  // prevent infinite loop
		}
		allKeys = append(allKeys, keys...)
	}

	assert.ElementsMatch(t, allKeys, []string{"key1", "key2", "key3"})

	// Iterate over keys matching a pattern
	keysToSet = map[string]string{
		"key1":          "value1",
		"key2":          "value2",
		"notMykey":      "value3",
		"somethingElse": "value4",
	}

	_, err = client.MSet(keysToSet)
	assert.NoError(t, err)

	cursor = *options.NewClusterScanCursor()
	opts = options.NewClusterScanOptions().SetCount(10).SetMatch("*key*")
	matchedKeys := []string{}

	for !cursor.HasFinished() {
		cursor, keys, err = client.ScanWithOptions(cursor, *opts)
		if err != nil {
			assert.NoError(t, err) // Use this to print error statement
			break                  // prevent infinite loop
		}
		matchedKeys = append(matchedKeys, keys...)
	}

	assert.ElementsMatch(t, matchedKeys, []string{"key1", "key2", "key3", "notMykey"})
	assert.NotContains(t, matchedKeys, "somethingElse")

	// Iterate over keys of a specific type
	keysToSet = map[string]string{
		"key1": "value1",
		"key2": "value2",
		"key3": "value3",
	}
	_, err = client.MSet(keysToSet)
	assert.NoError(t, err)

	_, err = client.SAdd("thisIsASet", []string{"someValue"})
	assert.NoError(t, err)

	cursor = *options.NewClusterScanCursor()
	opts = options.NewClusterScanOptions().SetType(options.ObjectTypeSet)
	matchedTypeKeys := []string{}

	for !cursor.HasFinished() {
		cursor, keys, err = client.ScanWithOptions(cursor, *opts)
		if err != nil {
			assert.NoError(t, err) // Use this to print error statement
			break                  // prevent infinite loop
		}
		matchedTypeKeys = append(matchedTypeKeys, keys...)
	}

	assert.ElementsMatch(t, matchedTypeKeys, []string{"thisIsASet"})
	assert.NotContains(t, matchedTypeKeys, "key1")
	assert.NotContains(t, matchedTypeKeys, "key2")
	assert.NotContains(t, matchedTypeKeys, "key3")
}

func (suite *GlideTestSuite) TestBasicClusterScanWithNonUTF8Pattern() {
	client := suite.defaultClusterClient()
	t := suite.T()

	// Ensure clean start
	_, err := client.CustomCommand([]string{"FLUSHALL"})
	assert.NoError(t, err)

	// Iterate over all keys in the cluster
	keysToSet := map[string]string{
		"key\xc0\xc1-1": "value1",
		"key-2":         "value2",
		"key\xf9\xc1-3": "value3",
		"someKey":       "value4",
		"\xc0\xc1key-5": "value5",
	}

	_, err = client.MSet(keysToSet)
	assert.NoError(t, err)

	cursor := *options.NewClusterScanCursor()
	opts := options.NewClusterScanOptions().SetMatch("key\xc0\xc1-*")
	allKeys := []string{}

	for !cursor.HasFinished() {
		var keys []string
		cursor, keys, err = client.ScanWithOptions(cursor, *opts)
		if err != nil {
			assert.NoError(t, err) // Use this to print error statement
			break                  // prevent infinite loop
		}
		allKeys = append(allKeys, keys...)
	}

	assert.ElementsMatch(t, allKeys, []string{"key\xc0\xc1-1"})
}

func (suite *GlideTestSuite) TestClusterScanWithObjectTypeAndPattern() {
	client := suite.defaultClusterClient()
	t := suite.T()

	// Ensure clean start
	_, err := client.CustomCommand([]string{"FLUSHALL"})
	assert.NoError(t, err)

	expectedKeys := make([]string, 0, 100)
	unexpectedTypeKeys := make([]string, 0, 100)
	unexpectedPatternKeys := make([]string, 0, 100)

	for i := 0; i < 100; i++ {
		key := "key-" + uuid.NewString()
		unexpectedTypeKey := "key-" + uuid.NewString()
		unexpectedPatternKey := uuid.NewString()

		expectedKeys = append(expectedKeys, key)
		unexpectedTypeKeys = append(unexpectedTypeKeys, unexpectedTypeKey)
		unexpectedPatternKeys = append(unexpectedPatternKeys, unexpectedPatternKey)

		_, err := client.Set(key, "value")
		assert.NoError(t, err)

		_, err = client.SAdd(unexpectedTypeKey, []string{"value"})
		assert.NoError(t, err)

		_, err = client.Set(unexpectedPatternKey, "value")
		assert.NoError(t, err)
	}

	cursor := *options.NewClusterScanCursor()
	opts := options.NewClusterScanOptions().SetMatch("key-*").SetType(options.ObjectTypeString)
	allKeys := make([]string, 0, 100)

	for !cursor.HasFinished() {
		var keys []string
		cursor, keys, err = client.ScanWithOptions(cursor, *opts)
		if err != nil {
			assert.NoError(t, err) // Use this to print error statement
			break                  // prevent infinite loop
		}
		allKeys = append(allKeys, keys...)
	}

	assert.ElementsMatch(t, allKeys, expectedKeys)
	for _, elem := range unexpectedTypeKeys {
		assert.NotContains(t, allKeys, elem)
	}
	for _, elem := range unexpectedPatternKeys {
		assert.NotContains(t, allKeys, elem)
	}
}

func (suite *GlideTestSuite) TestClusterScanWithCount() {
	client := suite.defaultClusterClient()
	t := suite.T()

	// Ensure clean start
	_, err := client.CustomCommand([]string{"FLUSHALL"})
	assert.NoError(t, err)

	expectedKeys := make([]string, 0, 100)

	for i := 0; i < 100; i++ {
		key := "key-" + uuid.NewString()
		expectedKeys = append(expectedKeys, key)
		_, err := client.Set(key, "value")
		assert.NoError(t, err)
	}

	cursor := *options.NewClusterScanCursor()
	allKeys := make([]string, 0, 100)
	successfulScans := 0

	for !cursor.HasFinished() {
		keysOf1 := []string{}
		keysOf100 := []string{}

		var keys []string
		cursor, keys, err = client.ScanWithOptions(cursor, *options.NewClusterScanOptions().SetCount(1))
		if err != nil {
			assert.NoError(t, err) // Use this to print error statement
			break                  // prevent infinite loop
		}
		keysOf1 = append(keysOf1, keys...)
		allKeys = append(allKeys, keysOf1...)

		if cursor.HasFinished() {
			break
		}

		cursor, keys, err = client.ScanWithOptions(cursor, *options.NewClusterScanOptions().SetCount(100))
		if err != nil {
			assert.NoError(t, err) // Use this to print error statement
			break                  // prevent infinite loop
		}
		keysOf100 = append(keysOf100, keys...)
		allKeys = append(allKeys, keysOf100...)

		if len(keysOf1) < len(keysOf100) {
			successfulScans += 1
		}
	}

	assert.ElementsMatch(t, allKeys, expectedKeys)
	assert.Greater(t, successfulScans, 0)
}

func (suite *GlideTestSuite) TestClusterScanWithMatch() {
	client := suite.defaultClusterClient()
	t := suite.T()

	// Ensure clean start
	_, err := client.CustomCommand([]string{"FLUSHALL"})
	assert.NoError(t, err)

	expectedKeys := []string{}
	unexpectedKeys := []string{}

	for i := 0; i < 10; i++ {
		key := "key-" + uuid.NewString()
		unexpectedKey := uuid.NewString()

		expectedKeys = append(expectedKeys, key)
		unexpectedKeys = append(unexpectedKeys, unexpectedKey)

		_, err := client.Set(key, "value")
		assert.NoError(t, err)

		_, err = client.Set(unexpectedKey, "value")
		assert.NoError(t, err)
	}

	cursor := *options.NewClusterScanCursor()
	allKeys := []string{}

	for !cursor.HasFinished() {
		var keys []string
		cursor, keys, err = client.ScanWithOptions(cursor, *options.NewClusterScanOptions().SetMatch("key-*"))
		if err != nil {
			assert.NoError(t, err) // Use this to print error statement
			break                  // prevent infinite loop
		}

		allKeys = append(allKeys, keys...)
	}

	assert.ElementsMatch(t, allKeys, expectedKeys)
	for _, elem := range unexpectedKeys {
		assert.NotContains(t, allKeys, elem)
	}
}

func (suite *GlideTestSuite) TestClusterScanWithDifferentTypes() {
	client := suite.defaultClusterClient()
	t := suite.T()

	// Ensure clean start
	_, err := client.CustomCommand([]string{"FLUSHALL"})
	assert.NoError(t, err)

	stringKeys := []string{}
	setKeys := []string{}
	hashKeys := []string{}
	listKeys := []string{}
	zsetKeys := []string{}
	streamKeys := []string{}

	for i := 0; i < 10; i++ {
		key := "key-" + uuid.NewString()
		stringKeys = append(stringKeys, key)

		setKey := "{setKey}-" + uuid.NewString()
		setKeys = append(setKeys, setKey)

		hashKey := "{hashKey}-" + uuid.NewString()
		hashKeys = append(hashKeys, hashKey)

		listKey := "{listKey}-" + uuid.NewString()
		listKeys = append(listKeys, listKey)

		zsetKey := "{zsetKey}-" + uuid.NewString()
		zsetKeys = append(zsetKeys, zsetKey)

		streamKey := "{streamKey}-" + uuid.NewString()
		streamKeys = append(streamKeys, streamKey)

		_, err := client.Set(key, "value")
		assert.NoError(t, err)

		_, err = client.SAdd(setKey, []string{"value"})
		assert.NoError(t, err)

		_, err = client.HSet(hashKey, map[string]string{"field": "value"})
		assert.NoError(t, err)

		_, err = client.LPush(listKey, []string{"value"})
		assert.NoError(t, err)

		_, err = client.ZAdd(zsetKey, map[string]float64{"value": 1})
		assert.NoError(t, err)

		_, err = client.XAdd(streamKey, [][]string{{"field", "value"}})
		assert.NoError(t, err)
	}

	cursor := *options.NewClusterScanCursor()
	allKeys := []string{}

	for !cursor.HasFinished() {
		var keys []string
		cursor, keys, err = client.ScanWithOptions(
			cursor,
			*options.NewClusterScanOptions().SetType(options.ObjectTypeList),
		)
		if err != nil {
			assert.NoError(t, err) // Use this to print error statement
			break                  // prevent infinite loop
		}

		allKeys = append(allKeys, keys...)
	}

	assert.ElementsMatch(t, allKeys, listKeys)
	for _, elem := range stringKeys {
		assert.NotContains(t, allKeys, elem)
	}
	for _, elem := range setKeys {
		assert.NotContains(t, allKeys, elem)
	}
	for _, elem := range hashKeys {
		assert.NotContains(t, allKeys, elem)
	}
	for _, elem := range zsetKeys {
		assert.NotContains(t, allKeys, elem)
	}
	for _, elem := range streamKeys {
		assert.NotContains(t, allKeys, elem)
	}
}

func (suite *GlideTestSuite) TestFlushDB_Success() {
	client := suite.defaultClusterClient()

	key := uuid.New().String()
	_, err := client.Set(key, "test-value")
	assert.NoError(suite.T(), err)

	result, err := client.FlushDB()
	assert.NoError(suite.T(), err)
	assert.NotEmpty(suite.T(), result)

	val, err := client.Get(key)
	assert.NoError(suite.T(), err)
	assert.Empty(suite.T(), val.Value())
}

func (suite *GlideTestSuite) TestFlushDB_Failure() {
	client := suite.defaultClusterClient()
	client.Close()

	result, err := client.FlushDB()
	assert.NotNil(suite.T(), err)
	assert.Equal(suite.T(), "", result)
	assert.IsType(suite.T(), &errors.ClosingError{}, err)
}

func (suite *GlideTestSuite) TestFlushAll_Success() {
	client := suite.defaultClusterClient()

	key := uuid.New().String()
	_, err := client.Set(key, "test-value")
	assert.NoError(suite.T(), err)

	result, err := client.FlushAll()
	assert.NoError(suite.T(), err)
	assert.NotEmpty(suite.T(), result)

	val, err := client.Get(key)
	assert.NoError(suite.T(), err)
	assert.Empty(suite.T(), val.Value())
}

func (suite *GlideTestSuite) TestFlushAll_Failure() {
	client := suite.defaultClusterClient()
	client.Close()

	result, err := client.FlushAll()
	assert.NotNil(suite.T(), err)
	assert.Equal(suite.T(), "", result)
	assert.IsType(suite.T(), &errors.ClosingError{}, err)
}

func (suite *GlideTestSuite) TestFlushAllWithOptions_AllNodes() {
	client := suite.defaultClusterClient()

	key1 := uuid.New().String()
	key2 := uuid.New().String()
	_, err := client.Set(key1, "value3")
	assert.NoError(suite.T(), err)
	_, err = client.Set(key2, "value4")
	assert.NoError(suite.T(), err)

	routeOption := &options.RouteOption{
		Route: config.AllNodes,
	}
	asyncMode := options.FlushMode(options.ASYNC)
	result, err := client.FlushAllWithOptions(options.FlushClusterOptions{
		FlushMode:   &asyncMode,
		RouteOption: routeOption,
	})

	assert.Error(suite.T(), err)
	assert.Contains(suite.T(), err.Error(), "ReadOnly: You can't write against a read only replica")
	assert.Empty(suite.T(), result)
}

func (suite *GlideTestSuite) TestFlushAllWithOptions_AllPrimaries() {
	client := suite.defaultClusterClient()

	key1 := uuid.New().String()
	key2 := uuid.New().String()
	_, err := client.Set(key1, "value3")
	assert.NoError(suite.T(), err)
	_, err = client.Set(key2, "value4")
	assert.NoError(suite.T(), err)

	routeOption := &options.RouteOption{
		Route: config.AllPrimaries,
	}
	asyncMode := options.FlushMode(options.ASYNC)
	result, err := client.FlushAllWithOptions(options.FlushClusterOptions{
		FlushMode:   &asyncMode,
		RouteOption: routeOption,
	})

	assert.NoError(suite.T(), err)
	assert.NotEmpty(suite.T(), result)

	val1, err := client.Get(key1)
	assert.NoError(suite.T(), err)
	assert.Empty(suite.T(), val1.Value())

	val2, err := client.Get(key2)
	assert.NoError(suite.T(), err)
	assert.Empty(suite.T(), val2.Value())
}

func (suite *GlideTestSuite) TestFlushAllWithOptions_InvalidRoute() {
	client := suite.defaultClusterClient()

	invalidRoute := config.NewByAddressRoute("invalidHost", 9999)
	routeOption := &options.RouteOption{
		Route: invalidRoute,
	}
	syncMode := options.SYNC
	result, err := client.FlushAllWithOptions(options.FlushClusterOptions{
		FlushMode:   &syncMode,
		RouteOption: routeOption,
	})

	assert.Error(suite.T(), err)
	assert.Empty(suite.T(), result)
}

func (suite *GlideTestSuite) TestFlushAllWithOptions_AsyncMode() {
	client := suite.defaultClusterClient()

	key := uuid.New().String()
	_, err := client.Set(key, "value5")
	assert.NoError(suite.T(), err)

	routeOption := &options.RouteOption{
		Route: config.AllPrimaries,
	}

	asyncMode := options.FlushMode(options.ASYNC)
	result, err := client.FlushAllWithOptions(options.FlushClusterOptions{
		FlushMode:   &asyncMode,
		RouteOption: routeOption,
	})

	assert.NoError(suite.T(), err)
	assert.NotEmpty(suite.T(), result)

	val, err := client.Get(key)
	assert.NoError(suite.T(), err)
	assert.Empty(suite.T(), val.Value())
}

func (suite *GlideTestSuite) TestFlushDBWithOptions_AllNodes() {
	client := suite.defaultClusterClient()

	key1 := uuid.New().String()
	key2 := uuid.New().String()
	_, err := client.Set(key1, "value3")
	assert.NoError(suite.T(), err)
	_, err = client.Set(key2, "value4")
	assert.NoError(suite.T(), err)

	routeOption := &options.RouteOption{
		Route: config.AllNodes,
	}
	asyncMode := options.ASYNC
	result, err := client.FlushDBWithOptions(options.FlushClusterOptions{
		FlushMode:   &asyncMode,
		RouteOption: routeOption,
	})
	assert.Error(suite.T(), err)
	assert.Contains(suite.T(), err.Error(), "ReadOnly: You can't write against a read only replica")
	assert.Empty(suite.T(), result)
}

func (suite *GlideTestSuite) TestFlushDBWithOptions_AllPrimaries() {
	client := suite.defaultClusterClient()

	key1 := uuid.New().String()
	key2 := uuid.New().String()
	_, err := client.Set(key1, "value3")
	assert.NoError(suite.T(), err)
	_, err = client.Set(key2, "value4")
	assert.NoError(suite.T(), err)

	routeOption := &options.RouteOption{
		Route: config.AllPrimaries,
	}
	asyncMode := options.ASYNC
	result, err := client.FlushDBWithOptions(options.FlushClusterOptions{
		FlushMode:   &asyncMode,
		RouteOption: routeOption,
	})
	assert.NoError(suite.T(), err)
	assert.NotEmpty(suite.T(), result)

	val1, err := client.Get(key1)
	assert.NoError(suite.T(), err)
	assert.Empty(suite.T(), val1.Value())

	val2, err := client.Get(key2)
	assert.NoError(suite.T(), err)
	assert.Empty(suite.T(), val2.Value())
}

func (suite *GlideTestSuite) TestFlushDBWithOptions_InvalidRoute() {
	client := suite.defaultClusterClient()

	invalidRoute := config.Route(config.NewByAddressRoute("invalidHost", 9999))
	routeOption := &options.RouteOption{
		Route: invalidRoute,
	}
	syncMode := options.SYNC
	result, err := client.FlushDBWithOptions(options.FlushClusterOptions{
		FlushMode:   &syncMode,
		RouteOption: routeOption,
	})
	assert.Error(suite.T(), err)
	assert.Empty(suite.T(), result)
}

func (suite *GlideTestSuite) TestFlushDBWithOptions_AsyncMode() {
	client := suite.defaultClusterClient()

	key := uuid.New().String()
	_, err := client.Set(key, "value5")
	assert.NoError(suite.T(), err)

	routeOption := &options.RouteOption{
		Route: config.AllPrimaries,
	}
	syncMode := options.SYNC
	result, err := client.FlushDBWithOptions(options.FlushClusterOptions{
		FlushMode:   &syncMode,
		RouteOption: routeOption,
	})
	assert.NoError(suite.T(), err)
	assert.NotEmpty(suite.T(), result)

	val, err := client.Get(key)
	assert.NoError(suite.T(), err)
	assert.Empty(suite.T(), val.Value())
}

func (suite *GlideTestSuite) TestUpdateConnectionPasswordCluster() {
	suite.T().Skip("Skipping update connection password cluster test")
	// Create admin client
	adminClient := suite.defaultClusterClient()
	defer adminClient.Close()

	// Create test client
	testClient := suite.defaultClusterClient()
	defer testClient.Close()

	// Generate random password
	pwd := uuid.NewString()

	// Validate that we can use the test client
	_, err := testClient.Info()
	assert.NoError(suite.T(), err)

	// Update password without re-authentication
	_, err = testClient.UpdateConnectionPassword(pwd, false)
	assert.NoError(suite.T(), err)

	// Verify client still works with old auth
	_, err = testClient.Info()
	assert.NoError(suite.T(), err)

	// Update server password and kill all other clients to force reconnection
	_, err = adminClient.CustomCommand([]string{"CONFIG", "SET", "requirepass", pwd})
	assert.NoError(suite.T(), err)

	_, err = adminClient.CustomCommand([]string{"CLIENT", "KILL", "TYPE", "NORMAL"})
	assert.NoError(suite.T(), err)

	// Verify client auto-reconnects with new password
	_, err = testClient.Info()
	assert.NoError(suite.T(), err)

	// test reset connection password
	_, err = testClient.ResetConnectionPassword()
	assert.NoError(suite.T(), err)

	// Cleanup: config set reset password
	_, err = adminClient.CustomCommand([]string{"CONFIG", "SET", "requirepass", ""})
	assert.NoError(suite.T(), err)
}

func (suite *GlideTestSuite) TestUpdateConnectionPasswordCluster_InvalidParameters() {
	// Create test client
	testClient := suite.defaultClusterClient()
	defer testClient.Close()

	// Test empty password
	_, err := testClient.UpdateConnectionPassword("", true)
	assert.NotNil(suite.T(), err)
	assert.IsType(suite.T(), &errors.RequestError{}, err)
}

func (suite *GlideTestSuite) TestUpdateConnectionPasswordCluster_NoServerAuth() {
	// Create test client
	testClient := suite.defaultClusterClient()
	defer testClient.Close()

	// Validate that we can use the client
	_, err := testClient.Info()
	assert.NoError(suite.T(), err)

	// Test immediate re-authentication fails when no server password is set
	pwd := uuid.NewString()
	_, err = testClient.UpdateConnectionPassword(pwd, true)
	assert.NotNil(suite.T(), err)
	assert.IsType(suite.T(), &errors.RequestError{}, err)
}

func (suite *GlideTestSuite) TestUpdateConnectionPasswordCluster_LongPassword() {
	// Create test client
	testClient := suite.defaultClusterClient()
	defer testClient.Close()

	// Generate long random password (1000 chars)
	const letters = "abcdefghijklmnopqrstuvwxyzABCDEFGHIJKLMNOPQRSTUVWXYZ"
	pwd := make([]byte, 1000)
	for i := range pwd {
		pwd[i] = letters[rand.Intn(len(letters))]
	}

	// Validate that we can use the client
	_, err := testClient.Info()
	assert.NoError(suite.T(), err)

	// Test replacing connection password with a long password string
	_, err = testClient.UpdateConnectionPassword(string(pwd), false)
	assert.NoError(suite.T(), err)
}

func (suite *GlideTestSuite) TestUpdateConnectionPasswordCluster_ImmediateAuthWrongPassword() {
	// Create admin client
	adminClient := suite.defaultClusterClient()
	defer adminClient.Close()

	// Create test client
	testClient := suite.defaultClusterClient()
	defer testClient.Close()

	pwd := uuid.NewString()
	notThePwd := uuid.NewString()

	// Validate that we can use the client
	_, err := testClient.Info()
	assert.NoError(suite.T(), err)

	// Set the password to something else
	_, err = adminClient.CustomCommand([]string{"CONFIG", "SET", "requirepass", notThePwd})
	assert.NoError(suite.T(), err)

	// Test that re-authentication fails when using wrong password
	_, err = testClient.UpdateConnectionPassword(pwd, true)
	assert.NotNil(suite.T(), err)
	assert.IsType(suite.T(), &errors.RequestError{}, err)

	// But using correct password returns OK
	_, err = testClient.UpdateConnectionPassword(notThePwd, true)
	assert.NoError(suite.T(), err)

	// Cleanup: Reset password
	_, err = adminClient.CustomCommand([]string{"CONFIG", "SET", "requirepass", ""})
	assert.NoError(suite.T(), err)
}

<<<<<<< HEAD
func (suite *GlideTestSuite) TestClientIdCluster() {
	client := suite.defaultClusterClient()
	t := suite.T()
	response, err := client.ClientId()
	assert.NoError(t, err)
	assert.True(t, response.IsSingleValue())
}

func (suite *GlideTestSuite) TestClientIdWithOptionsCluster() {
	client := suite.defaultClusterClient()
	t := suite.T()

	// ClientId with option or with multiple options without route
	opts := options.RouteOption{Route: nil}
	response, err := client.ClientIdWithOptions(opts)
	assert.NoError(t, err)
	assert.True(t, response.IsSingleValue())

	// same sections with random route
	route := config.Route(config.RandomRoute)
	opts = options.RouteOption{Route: route}
	response, err = client.ClientIdWithOptions(opts)
	assert.NoError(t, err)
	assert.True(t, response.IsSingleValue())

	// default sections, multi node route
	route = config.Route(config.AllPrimaries)
	opts = options.RouteOption{Route: route}
	response, err = client.ClientIdWithOptions(opts)
	assert.NoError(t, err)
	assert.True(t, response.IsMultiValue())
=======
func (suite *GlideTestSuite) TestClusterLolwut() {
	client := suite.defaultClusterClient()

	result, err := client.Lolwut()
	assert.NoError(suite.T(), err)
	assert.NotEmpty(suite.T(), result)
	assert.Contains(suite.T(), result, "Redis ver.")
}

func (suite *GlideTestSuite) TestLolwutWithOptions_WithAllNodes() {
	client := suite.defaultClusterClient()
	options := options.ClusterLolwutOptions{
		LolwutOptions: &options.LolwutOptions{
			Version: 6,
			Args:    &[]int{10, 20},
		},
		RouteOption: &options.RouteOption{Route: config.AllNodes},
	}
	result, err := client.LolwutWithOptions(options)
	assert.NoError(suite.T(), err)

	assert.True(suite.T(), result.IsMultiValue())
	multiValue := result.MultiValue()

	for _, value := range multiValue {
		assert.Contains(suite.T(), value, "Redis ver.")
	}
}

func (suite *GlideTestSuite) TestLolwutWithOptions_WithAllPrimaries() {
	client := suite.defaultClusterClient()
	options := options.ClusterLolwutOptions{
		LolwutOptions: &options.LolwutOptions{
			Version: 6,
		},
		RouteOption: &options.RouteOption{Route: config.AllPrimaries},
	}
	result, err := client.LolwutWithOptions(options)
	assert.NoError(suite.T(), err)

	assert.True(suite.T(), result.IsMultiValue())
	multiValue := result.MultiValue()

	for _, value := range multiValue {
		assert.Contains(suite.T(), value, "Redis ver.")
	}
}

func (suite *GlideTestSuite) TestLolwutWithOptions_WithRandomRoute() {
	client := suite.defaultClusterClient()
	options := options.ClusterLolwutOptions{
		LolwutOptions: &options.LolwutOptions{
			Version: 6,
		},
		RouteOption: &options.RouteOption{Route: config.RandomRoute},
	}
	result, err := client.LolwutWithOptions(options)
	assert.NoError(suite.T(), err)

	assert.True(suite.T(), result.IsSingleValue())
	singleValue := result.SingleValue()
	assert.Contains(suite.T(), singleValue, "Redis ver.")
>>>>>>> ba08ade9
}<|MERGE_RESOLUTION|>--- conflicted
+++ resolved
@@ -1100,39 +1100,6 @@
 	assert.NoError(suite.T(), err)
 }
 
-<<<<<<< HEAD
-func (suite *GlideTestSuite) TestClientIdCluster() {
-	client := suite.defaultClusterClient()
-	t := suite.T()
-	response, err := client.ClientId()
-	assert.NoError(t, err)
-	assert.True(t, response.IsSingleValue())
-}
-
-func (suite *GlideTestSuite) TestClientIdWithOptionsCluster() {
-	client := suite.defaultClusterClient()
-	t := suite.T()
-
-	// ClientId with option or with multiple options without route
-	opts := options.RouteOption{Route: nil}
-	response, err := client.ClientIdWithOptions(opts)
-	assert.NoError(t, err)
-	assert.True(t, response.IsSingleValue())
-
-	// same sections with random route
-	route := config.Route(config.RandomRoute)
-	opts = options.RouteOption{Route: route}
-	response, err = client.ClientIdWithOptions(opts)
-	assert.NoError(t, err)
-	assert.True(t, response.IsSingleValue())
-
-	// default sections, multi node route
-	route = config.Route(config.AllPrimaries)
-	opts = options.RouteOption{Route: route}
-	response, err = client.ClientIdWithOptions(opts)
-	assert.NoError(t, err)
-	assert.True(t, response.IsMultiValue())
-=======
 func (suite *GlideTestSuite) TestClusterLolwut() {
 	client := suite.defaultClusterClient()
 
@@ -1195,5 +1162,37 @@
 	assert.True(suite.T(), result.IsSingleValue())
 	singleValue := result.SingleValue()
 	assert.Contains(suite.T(), singleValue, "Redis ver.")
->>>>>>> ba08ade9
+}
+
+func (suite *GlideTestSuite) TestClientIdCluster() {
+	client := suite.defaultClusterClient()
+	t := suite.T()
+	response, err := client.ClientId()
+	assert.NoError(t, err)
+	assert.True(t, response.IsSingleValue())
+}
+
+func (suite *GlideTestSuite) TestClientIdWithOptionsCluster() {
+	client := suite.defaultClusterClient()
+	t := suite.T()
+
+	// ClientId with option or with multiple options without route
+	opts := options.RouteOption{Route: nil}
+	response, err := client.ClientIdWithOptions(opts)
+	assert.NoError(t, err)
+	assert.True(t, response.IsSingleValue())
+
+	// same sections with random route
+	route := config.Route(config.RandomRoute)
+	opts = options.RouteOption{Route: route}
+	response, err = client.ClientIdWithOptions(opts)
+	assert.NoError(t, err)
+	assert.True(t, response.IsSingleValue())
+
+	// default sections, multi node route
+	route = config.Route(config.AllPrimaries)
+	opts = options.RouteOption{Route: route}
+	response, err = client.ClientIdWithOptions(opts)
+	assert.NoError(t, err)
+	assert.True(t, response.IsMultiValue())
 }