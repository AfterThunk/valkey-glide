// Copyright Valkey GLIDE Project Contributors - SPDX Identifier: Apache-2.0

package integTest

import (
	"fmt"
	"math/rand"
	"strconv"
	"strings"
	"time"

	"github.com/google/uuid"
	"github.com/valkey-io/valkey-glide/go/api"
	"github.com/valkey-io/valkey-glide/go/api/errors"
	"github.com/valkey-io/valkey-glide/go/api/options"

	"github.com/stretchr/testify/assert"
)

func (suite *GlideTestSuite) TestCustomCommandInfo() {
	client := suite.defaultClient()
	result, err := client.CustomCommand([]string{"INFO"})

	assert.Nil(suite.T(), err)
	assert.IsType(suite.T(), "", result)
	strResult := result.(string)
	assert.True(suite.T(), strings.Contains(strResult, "# Stats"))
}

func (suite *GlideTestSuite) TestCustomCommandPing_StringResponse() {
	client := suite.defaultClient()
	result, err := client.CustomCommand([]string{"PING"})

	assert.Nil(suite.T(), err)
	assert.Equal(suite.T(), "PONG", result.(string))
}

func (suite *GlideTestSuite) TestCustomCommandClientInfo() {
	clientName := "TEST_CLIENT_NAME"
	config := api.NewGlideClientConfiguration().
		WithAddress(&suite.standaloneHosts[0]).
		WithClientName(clientName)
	client := suite.client(config)

	result, err := client.CustomCommand([]string{"CLIENT", "INFO"})

	assert.Nil(suite.T(), err)
	assert.IsType(suite.T(), "", result)
	strResult := result.(string)
	assert.True(suite.T(), strings.Contains(strResult, fmt.Sprintf("name=%s", clientName)))
}

func (suite *GlideTestSuite) TestCustomCommandGet_NullResponse() {
	client := suite.defaultClient()
	key := uuid.New().String()
	result, err := client.CustomCommand([]string{"GET", key})

	assert.Nil(suite.T(), err)
	assert.Equal(suite.T(), nil, result)
}

func (suite *GlideTestSuite) TestCustomCommandDel_LongResponse() {
	client := suite.defaultClient()
	key := uuid.New().String()
	suite.verifyOK(client.Set(key, "value"))
	result, err := client.CustomCommand([]string{"DEL", key})

	assert.Nil(suite.T(), err)
	assert.Equal(suite.T(), int64(1), result.(int64))
}

func (suite *GlideTestSuite) TestCustomCommandHExists_BoolResponse() {
	client := suite.defaultClient()
	fields := map[string]string{"field1": "value1"}
	key := uuid.New().String()

	res1, err := client.HSet(key, fields)
	assert.Nil(suite.T(), err)
	assert.Equal(suite.T(), int64(1), res1)

	result, err := client.CustomCommand([]string{"HEXISTS", key, "field1"})

	assert.Nil(suite.T(), err)
	assert.Equal(suite.T(), true, result.(bool))
}

func (suite *GlideTestSuite) TestCustomCommandIncrByFloat_FloatResponse() {
	client := suite.defaultClient()
	key := uuid.New().String()

	result, err := client.CustomCommand([]string{"INCRBYFLOAT", key, fmt.Sprintf("%f", 0.1)})

	assert.Nil(suite.T(), err)
	assert.Equal(suite.T(), float64(0.1), result.(float64))
}

func (suite *GlideTestSuite) TestCustomCommandMGet_ArrayResponse() {
	clientName := "TEST_CLIENT_NAME"
	config := api.NewGlideClientConfiguration().
		WithAddress(&suite.standaloneHosts[0]).
		WithClientName(clientName)
	client := suite.client(config)

	key1 := uuid.New().String()
	key2 := uuid.New().String()
	key3 := uuid.New().String()
	oldValue := uuid.New().String()
	value := uuid.New().String()
	suite.verifyOK(client.Set(key1, oldValue))
	keyValueMap := map[string]string{
		key1: value,
		key2: value,
	}
	suite.verifyOK(client.MSet(keyValueMap))
	keys := []string{key1, key2, key3}
	values := []interface{}{value, value, nil}
	result, err := client.CustomCommand(append([]string{"MGET"}, keys...))

	assert.Nil(suite.T(), err)
	assert.Equal(suite.T(), values, result.([]interface{}))
}

func (suite *GlideTestSuite) TestCustomCommandConfigGet_MapResponse() {
	client := suite.defaultClient()

	if suite.serverVersion < "7.0.0" {
		suite.T().Skip("This feature is added in version 7")
	}
	configMap := map[string]string{"timeout": "1000", "maxmemory": "1GB"}
	suite.verifyOK(client.ConfigSet(configMap))

	result2, err := client.CustomCommand([]string{"CONFIG", "GET", "timeout", "maxmemory"})
	assert.Nil(suite.T(), err)
	assert.Equal(suite.T(), map[string]interface{}{"timeout": "1000", "maxmemory": "1073741824"}, result2)
}

func (suite *GlideTestSuite) TestCustomCommandConfigSMembers_SetResponse() {
	client := suite.defaultClient()
	key := uuid.NewString()
	members := []string{"member1", "member2", "member3"}

	res1, err := client.SAdd(key, members)
	assert.Nil(suite.T(), err)
	assert.Equal(suite.T(), int64(3), res1)

	result2, err := client.CustomCommand([]string{"SMEMBERS", key})
	assert.Nil(suite.T(), err)
	assert.Equal(suite.T(), map[string]struct{}{"member1": {}, "member2": {}, "member3": {}}, result2)
}

func (suite *GlideTestSuite) TestCustomCommand_invalidCommand() {
	client := suite.defaultClient()
	result, err := client.CustomCommand([]string{"pewpew"})

	assert.Nil(suite.T(), result)
	assert.NotNil(suite.T(), err)
	assert.IsType(suite.T(), &errors.RequestError{}, err)
}

func (suite *GlideTestSuite) TestCustomCommand_invalidArgs() {
	client := suite.defaultClient()
	result, err := client.CustomCommand([]string{"ping", "pang", "pong"})

	assert.Nil(suite.T(), result)
	assert.NotNil(suite.T(), err)
	assert.IsType(suite.T(), &errors.RequestError{}, err)
}

func (suite *GlideTestSuite) TestCustomCommand_closedClient() {
	client := suite.defaultClient()
	client.Close()

	result, err := client.CustomCommand([]string{"ping"})

	assert.Nil(suite.T(), result)
	assert.NotNil(suite.T(), err)
	assert.IsType(suite.T(), &errors.ClosingError{}, err)
}

func (suite *GlideTestSuite) TestConfigSetAndGet_multipleArgs() {
	client := suite.defaultClient()

	if suite.serverVersion < "7.0.0" {
		suite.T().Skip("This feature is added in version 7")
	}
	configMap := map[string]string{"timeout": "1000", "maxmemory": "1GB"}
	resultConfigMap := map[string]string{"timeout": "1000", "maxmemory": "1073741824"}
	suite.verifyOK(client.ConfigSet(configMap))

	result2, err := client.ConfigGet([]string{"timeout", "maxmemory"})
	assert.Nil(suite.T(), err)
	assert.Equal(suite.T(), resultConfigMap, result2)
}

func (suite *GlideTestSuite) TestConfigSetAndGet_noArgs() {
	client := suite.defaultClient()

	configMap := map[string]string{}

	_, err := client.ConfigSet(configMap)
	assert.NotNil(suite.T(), err)
	assert.IsType(suite.T(), &errors.RequestError{}, err)

	result2, err := client.ConfigGet([]string{})
	assert.Nil(suite.T(), result2)
	assert.NotNil(suite.T(), err)
	assert.IsType(suite.T(), &errors.RequestError{}, err)
}

func (suite *GlideTestSuite) TestConfigSetAndGet_invalidArgs() {
	client := suite.defaultClient()

	configMap := map[string]string{"time": "1000"}

	_, err := client.ConfigSet(configMap)
	assert.NotNil(suite.T(), err)
	assert.IsType(suite.T(), &errors.RequestError{}, err)

	result2, err := client.ConfigGet([]string{"time"})
	assert.Equal(suite.T(), map[string]string{}, result2)
	assert.Nil(suite.T(), err)
}

func (suite *GlideTestSuite) TestSelect_WithValidIndex() {
	client := suite.defaultClient()
	index := int64(1)
	suite.verifyOK(client.Select(index))

	key := uuid.New().String()
	value := uuid.New().String()
	suite.verifyOK(client.Set(key, value))

	res, err := client.Get(key)
	assert.Nil(suite.T(), err)
	assert.Equal(suite.T(), value, res.Value())
}

func (suite *GlideTestSuite) TestSelect_InvalidIndex_OutOfBounds() {
	client := suite.defaultClient()

	result, err := client.Select(-1)
	assert.NotNil(suite.T(), err)
	assert.Equal(suite.T(), "", result)

	result, err = client.Select(1000)
	assert.NotNil(suite.T(), err)
	assert.Equal(suite.T(), "", result)
}

func (suite *GlideTestSuite) TestSelect_SwitchBetweenDatabases() {
	client := suite.defaultClient()

	key1 := uuid.New().String()
	value1 := uuid.New().String()
	suite.verifyOK(client.Select(0))
	suite.verifyOK(client.Set(key1, value1))

	key2 := uuid.New().String()
	value2 := uuid.New().String()
	suite.verifyOK(client.Select(1))
	suite.verifyOK(client.Set(key2, value2))

	result, err := client.Get(key1)
	assert.Nil(suite.T(), err)
	assert.Equal(suite.T(), "", result.Value())

	suite.verifyOK(client.Select(0))
	result, err = client.Get(key2)
	assert.Nil(suite.T(), err)
	assert.Equal(suite.T(), "", result.Value())

	suite.verifyOK(client.Select(1))
	result, err = client.Get(key2)
	assert.Nil(suite.T(), err)
	assert.Equal(suite.T(), value2, result.Value())
}

func (suite *GlideTestSuite) TestSortReadOnlyWithOptions_ExternalWeights() {
	client := suite.defaultClient()
	if suite.serverVersion < "7.0.0" {
		suite.T().Skip("This feature is added in version 7")
	}
	key := uuid.New().String()
	client.LPush(key, []string{"item1", "item2", "item3"})

	client.Set("weight_item1", "3")
	client.Set("weight_item2", "1")
	client.Set("weight_item3", "2")

	options := options.NewSortOptions().
		SetByPattern("weight_*").
		SetOrderBy(options.ASC).
		SetIsAlpha(false)

	sortResult, err := client.SortReadOnlyWithOptions(key, *options)

	assert.Nil(suite.T(), err)
	resultList := []api.Result[string]{
		api.CreateStringResult("item2"),
		api.CreateStringResult("item3"),
		api.CreateStringResult("item1"),
	}
	assert.Equal(suite.T(), resultList, sortResult)
}

func (suite *GlideTestSuite) TestSortReadOnlyWithOptions_GetPatterns() {
	client := suite.defaultClient()
	if suite.serverVersion < "7.0.0" {
		suite.T().Skip("This feature is added in version 7")
	}
	key := uuid.New().String()
	client.LPush(key, []string{"item1", "item2", "item3"})

	client.Set("object_item1", "Object_1")
	client.Set("object_item2", "Object_2")
	client.Set("object_item3", "Object_3")

	options := options.NewSortOptions().
		SetByPattern("weight_*").
		SetOrderBy(options.ASC).
		SetIsAlpha(false).
		AddGetPattern("object_*")

	sortResult, err := client.SortReadOnlyWithOptions(key, *options)

	assert.Nil(suite.T(), err)

	resultList := []api.Result[string]{
		api.CreateStringResult("Object_2"),
		api.CreateStringResult("Object_3"),
		api.CreateStringResult("Object_1"),
	}

	assert.Equal(suite.T(), resultList, sortResult)
}

func (suite *GlideTestSuite) TestSortReadOnlyWithOptions_SuccessfulSortByWeightAndGet() {
	client := suite.defaultClient()
	if suite.serverVersion < "7.0.0" {
		suite.T().Skip("This feature is added in version 7")
	}
	key := uuid.New().String()
	client.LPush(key, []string{"item1", "item2", "item3"})

	client.Set("weight_item1", "10")
	client.Set("weight_item2", "5")
	client.Set("weight_item3", "15")

	client.Set("object_item1", "Object 1")
	client.Set("object_item2", "Object 2")
	client.Set("object_item3", "Object 3")

	options := options.NewSortOptions().
		SetOrderBy(options.ASC).
		SetIsAlpha(false).
		SetByPattern("weight_*").
		AddGetPattern("object_*").
		AddGetPattern("#")

	sortResult, err := client.SortReadOnlyWithOptions(key, *options)

	assert.Nil(suite.T(), err)

	resultList := []api.Result[string]{
		api.CreateStringResult("Object 2"),
		api.CreateStringResult("item2"),
		api.CreateStringResult("Object 1"),
		api.CreateStringResult("item1"),
		api.CreateStringResult("Object 3"),
		api.CreateStringResult("item3"),
	}

	assert.Equal(suite.T(), resultList, sortResult)

	objectItem2, err := client.Get("object_item2")
	assert.Nil(suite.T(), err)
	assert.Equal(suite.T(), "Object 2", objectItem2.Value())

	objectItem1, err := client.Get("object_item1")
	assert.Nil(suite.T(), err)
	assert.Equal(suite.T(), "Object 1", objectItem1.Value())

	objectItem3, err := client.Get("object_item3")
	assert.Nil(suite.T(), err)
	assert.Equal(suite.T(), "Object 3", objectItem3.Value())

	assert.Equal(suite.T(), "item2", sortResult[1].Value())
	assert.Equal(suite.T(), "item1", sortResult[3].Value())
	assert.Equal(suite.T(), "item3", sortResult[5].Value())
}

func (suite *GlideTestSuite) TestInfoStandalone() {
	DEFAULT_INFO_SECTIONS := []string{
		"Server",
		"Clients",
		"Memory",
		"Persistence",
		"Stats",
		"Replication",
		"CPU",
		"Modules",
		"Errorstats",
		"Cluster",
		"Keyspace",
	}

	client := suite.defaultClient()
	t := suite.T()

	// info without options
	info, err := client.Info()
	assert.NoError(t, err)
	for _, section := range DEFAULT_INFO_SECTIONS {
		assert.Contains(t, info, "# "+section, "Section "+section+" is missing")
	}

	// info with option or with multiple options
	sections := []options.Section{options.Cpu}
	if suite.serverVersion >= "7.0.0" {
		sections = append(sections, options.Memory)
	}
	info, err = client.InfoWithOptions(options.InfoOptions{Sections: sections})
	assert.NoError(t, err)
	for _, section := range sections {
		assert.Contains(t, strings.ToLower(info), strings.ToLower("# "+string(section)), "Section "+section+" is missing")
	}
}

func (suite *GlideTestSuite) TestDBSize() {
	client := suite.defaultClient()
	result, err := client.DBSize()
	assert.Nil(suite.T(), err)
	assert.Greater(suite.T(), result, int64(0))
}

func (suite *GlideTestSuite) TestPing_NoArgument() {
	client := suite.defaultClient()

	result, err := client.Ping()
	assert.Nil(suite.T(), err)
	assert.Equal(suite.T(), "PONG", result)
}

func (suite *GlideTestSuite) TestEcho() {
	client := suite.defaultClient()
	// Test 1: Check if Echo command return the message
	value := "Hello world"
	t := suite.T()
	resultEcho, err := client.Echo(value)
	assert.Nil(t, err)
	assert.Equal(t, value, resultEcho.Value())
}

func (suite *GlideTestSuite) TestPing_ClosedClient() {
	client := suite.defaultClient()
	client.Close()

	result, err := client.Ping()

	assert.NotNil(suite.T(), err)
	assert.Equal(suite.T(), "", result)
	assert.IsType(suite.T(), &errors.ClosingError{}, err)
}

func (suite *GlideTestSuite) TestPingWithOptions_WithMessage() {
	client := suite.defaultClient()
	options := options.PingOptions{
		Message: "hello",
	}

	result, err := client.PingWithOptions(options)
	assert.Nil(suite.T(), err)
	assert.Equal(suite.T(), "hello", result)
}

func (suite *GlideTestSuite) TestPingWithOptions_ClosedClient() {
	client := suite.defaultClient()
	client.Close()

	options := options.PingOptions{
		Message: "hello",
	}

	result, err := client.PingWithOptions(options)
	assert.NotNil(suite.T(), err)
	assert.Equal(suite.T(), "", result)
	assert.IsType(suite.T(), &errors.ClosingError{}, err)
}

func (suite *GlideTestSuite) TestTime_Success() {
	client := suite.defaultClient()
	results, err := client.Time()

	assert.Nil(suite.T(), err)
	assert.Len(suite.T(), results, 2)

	now := time.Now().Unix() - 1

	timestamp, err := strconv.ParseInt(results[0], 10, 64)
	assert.Nil(suite.T(), err)
	assert.Greater(suite.T(), timestamp, now)

	microseconds, err := strconv.ParseInt(results[1], 10, 64)
	assert.Nil(suite.T(), err)
	assert.Less(suite.T(), microseconds, int64(1000000))
}

func (suite *GlideTestSuite) TestTime_Error() {
	client := suite.defaultClient()

	// Disconnect the client or simulate an error condition
	client.Close()

	results, err := client.Time()

	assert.NotNil(suite.T(), err)
	assert.Nil(suite.T(), results)
	assert.IsType(suite.T(), &errors.ClosingError{}, err)
}

func (suite *GlideTestSuite) TestFlushAll() {
	client := suite.defaultClient()
	key1 := uuid.New().String()
	key2 := uuid.New().String()

	_, err := client.Set(key1, "value1")
	assert.Nil(suite.T(), err)
	_, err = client.Set(key2, "value2")
	assert.Nil(suite.T(), err)

	result, err := client.Get(key1)
	assert.Nil(suite.T(), err)
	assert.Equal(suite.T(), "value1", result.Value())

	response, err := client.FlushAll()
	assert.Nil(suite.T(), err)
	assert.Equal(suite.T(), "OK", response)

	result, err = client.Get(key1)
	assert.Nil(suite.T(), err)
	assert.Empty(suite.T(), result.Value())
}

func (suite *GlideTestSuite) TestFlushAll_Sync() {
	client := suite.defaultClient()
	key1 := uuid.New().String()
	key2 := uuid.New().String()

	_, err := client.Set(key1, "value1")
	assert.Nil(suite.T(), err)
	_, err = client.Set(key2, "value2")
	assert.Nil(suite.T(), err)

	result, err := client.Get(key1)
	assert.Nil(suite.T(), err)
	assert.Equal(suite.T(), "value1", result.Value())

	response, err := client.FlushAllWithOptions(options.SYNC)
	assert.Nil(suite.T(), err)
	assert.Equal(suite.T(), "OK", response)

	result, err = client.Get(key1)
	assert.Nil(suite.T(), err)
	assert.Empty(suite.T(), result.Value())
}

func (suite *GlideTestSuite) TestFlushAll_Async() {
	client := suite.defaultClient()
	key1 := uuid.New().String()
	key2 := uuid.New().String()

	_, err := client.Set(key1, "value1")
	assert.Nil(suite.T(), err)
	_, err = client.Set(key2, "value2")
	assert.Nil(suite.T(), err)

	response, err := client.FlushAllWithOptions(options.ASYNC)
	assert.Nil(suite.T(), err)
	assert.Equal(suite.T(), "OK", response)

	result, err := client.Get(key1)
	assert.Nil(suite.T(), err)
	assert.Empty(suite.T(), result.Value())
}

func (suite *GlideTestSuite) TestFlushAll_ClosedClient() {
	client := suite.defaultClient()
	client.Close()

	response, err := client.FlushAllWithOptions(options.SYNC)
	assert.NotNil(suite.T(), err)
	assert.Equal(suite.T(), "", response)
	assert.IsType(suite.T(), &errors.ClosingError{}, err)
}

func (suite *GlideTestSuite) TestFlushAll_MultipleFlush() {
	client := suite.defaultClient()
	key1 := uuid.New().String()

	response, err := client.FlushAllWithOptions(options.SYNC)
	assert.Nil(suite.T(), err)
	assert.Equal(suite.T(), "OK", response)

	_, err = client.Set(key1, "value1")
	assert.Nil(suite.T(), err)

	response, err = client.FlushAllWithOptions(options.ASYNC)
	assert.Nil(suite.T(), err)
	assert.Equal(suite.T(), "OK", response)

	result, err := client.Get(key1)
	assert.Nil(suite.T(), err)
	assert.Empty(suite.T(), result.Value())
}

func (suite *GlideTestSuite) TestFlushDB() {
	client := suite.defaultClient()
	key1 := uuid.New().String()
	key2 := uuid.New().String()

	_, err := client.Set(key1, "value1")
	assert.Nil(suite.T(), err)
	_, err = client.Set(key2, "value2")
	assert.Nil(suite.T(), err)

	result, err := client.Get(key1)
	assert.Nil(suite.T(), err)
	assert.Equal(suite.T(), "value1", result.Value())

	response, err := client.FlushDB()
	assert.Nil(suite.T(), err)
	assert.Equal(suite.T(), "OK", response)

	result, err = client.Get(key1)
	assert.Nil(suite.T(), err)
	assert.Empty(suite.T(), result.Value())
}

func (suite *GlideTestSuite) TestFlushDBWithOptions_SYNC() {
	client := suite.defaultClient()

	key := uuid.New().String()
	_, err := client.Set(key, "value1")
	assert.NoError(suite.T(), err)

	result, err := client.FlushDBWithOptions(options.SYNC)
	assert.NoError(suite.T(), err)
	assert.NotEmpty(suite.T(), result)

	val, err := client.Get(key)
	assert.NoError(suite.T(), err)
	assert.Empty(suite.T(), val.Value())
}

func (suite *GlideTestSuite) TestFlushDBWithOptions_ASYNC() {
	client := suite.defaultClient()

	key := uuid.New().String()
	_, err := client.Set(key, "value1")
	assert.NoError(suite.T(), err)

	result, err := client.FlushDBWithOptions(options.ASYNC)
	assert.NoError(suite.T(), err)
	assert.NotEmpty(suite.T(), result)

	val, err := client.Get(key)
	assert.NoError(suite.T(), err)
	assert.Empty(suite.T(), val.Value())
}

func (suite *GlideTestSuite) TestFlushDBWithOptions_MultipleKeys() {
	client := suite.defaultClient()

	key1 := uuid.New().String()
	key2 := uuid.New().String()

	_, err := client.Set(key1, "value1")
	assert.NoError(suite.T(), err)
	_, err = client.Set(key2, "value2")
	assert.NoError(suite.T(), err)

	result, err := client.FlushDBWithOptions(options.SYNC)
	assert.NoError(suite.T(), err)
	assert.NotEmpty(suite.T(), result)

	val1, err := client.Get(key1)
	assert.NoError(suite.T(), err)
	assert.Empty(suite.T(), val1.Value())

	val2, err := client.Get(key2)
	assert.NoError(suite.T(), err)
	assert.Empty(suite.T(), val2.Value())
}

func (suite *GlideTestSuite) TestFlushDBWithOptions_ClosedClient() {
	client := suite.defaultClient()

	client.Close()

	result, err := client.FlushDBWithOptions(options.SYNC)
	assert.NotNil(suite.T(), err)
	assert.Equal(suite.T(), "", result)
	assert.IsType(suite.T(), &errors.ClosingError{}, err)
}

<<<<<<< HEAD
func (suite *GlideTestSuite) TestClientGetSetName() {
	client := suite.defaultClient()
	t := suite.T()

	suite.verifyOK(client.ClientSetName("ConnectionName"))
	result, err := client.ClientGetName()
	assert.Nil(t, err)
	assert.Equal(t, result, "ConnectionName")
=======
func (suite *GlideTestSuite) TestUpdateConnectionPasswordAuthNonValidPass() {
	// Create test client
	testClient := suite.defaultClient()
	defer testClient.Close()

	// Test empty password
	_, err := testClient.UpdateConnectionPassword("", true)
	assert.NotNil(suite.T(), err)
	assert.IsType(suite.T(), &errors.RequestError{}, err)

	// Test with no password parameter
	_, err = testClient.UpdateConnectionPassword("", true)
	assert.NotNil(suite.T(), err)
	assert.IsType(suite.T(), &errors.RequestError{}, err)
}

func (suite *GlideTestSuite) TestUpdateConnectionPassword_NoServerAuth() {
	// Create test client
	testClient := suite.defaultClient()
	defer testClient.Close()

	// Validate that we can use the client
	_, err := testClient.Info()
	assert.Nil(suite.T(), err)

	// Test immediate re-authentication fails when no server password is set
	pwd := uuid.NewString()
	_, err = testClient.UpdateConnectionPassword(pwd, true)
	assert.NotNil(suite.T(), err)
	assert.IsType(suite.T(), &errors.RequestError{}, err)
}

func (suite *GlideTestSuite) TestUpdateConnectionPassword_LongPassword() {
	// Create test client
	testClient := suite.defaultClient()
	defer testClient.Close()

	// Generate long random password (1000 chars)
	const letters = "abcdefghijklmnopqrstuvwxyzABCDEFGHIJKLMNOPQRSTUVWXYZ"
	pwd := make([]byte, 1000)
	for i := range pwd {
		pwd[i] = letters[rand.Intn(len(letters))]
	}

	// Validate that we can use the client
	_, err := testClient.Info()
	assert.NoError(suite.T(), err)

	// Test replacing connection password with a long password string
	_, err = testClient.UpdateConnectionPassword(string(pwd), false)
	assert.NoError(suite.T(), err)
}

func (suite *GlideTestSuite) TestUpdateConnectionPassword_ImmediateAuthWrongPassword() {
	// Create admin client
	adminClient := suite.defaultClient()
	defer adminClient.Close()

	// Create test client
	testClient := suite.defaultClient()
	defer testClient.Close()

	pwd := uuid.NewString()
	notThePwd := uuid.NewString()

	// Validate that we can use the client
	_, err := testClient.Info()
	assert.Nil(suite.T(), err)

	// Set the password to something else
	_, err = adminClient.ConfigSet(map[string]string{"requirepass": notThePwd})
	assert.Nil(suite.T(), err)

	// Test that re-authentication fails when using wrong password
	_, err = testClient.UpdateConnectionPassword(pwd, true)
	assert.NotNil(suite.T(), err)
	assert.IsType(suite.T(), &errors.RequestError{}, err)

	// But using correct password returns OK
	_, err = testClient.UpdateConnectionPassword(notThePwd, true)
	assert.NoError(suite.T(), err)

	// Cleanup: Reset password
	_, err = adminClient.ConfigSet(map[string]string{"requirepass": ""})
	assert.NoError(suite.T(), err)
>>>>>>> 8300839b
}<|MERGE_RESOLUTION|>--- conflicted
+++ resolved
@@ -703,16 +703,6 @@
 	assert.IsType(suite.T(), &errors.ClosingError{}, err)
 }
 
-<<<<<<< HEAD
-func (suite *GlideTestSuite) TestClientGetSetName() {
-	client := suite.defaultClient()
-	t := suite.T()
-
-	suite.verifyOK(client.ClientSetName("ConnectionName"))
-	result, err := client.ClientGetName()
-	assert.Nil(t, err)
-	assert.Equal(t, result, "ConnectionName")
-=======
 func (suite *GlideTestSuite) TestUpdateConnectionPasswordAuthNonValidPass() {
 	// Create test client
 	testClient := suite.defaultClient()
@@ -798,5 +788,14 @@
 	// Cleanup: Reset password
 	_, err = adminClient.ConfigSet(map[string]string{"requirepass": ""})
 	assert.NoError(suite.T(), err)
->>>>>>> 8300839b
+}
+
+func (suite *GlideTestSuite) TestClientGetSetName() {
+	client := suite.defaultClient()
+	t := suite.T()
+
+	suite.verifyOK(client.ClientSetName("ConnectionName"))
+	result, err := client.ClientGetName()
+	assert.Nil(t, err)
+	assert.Equal(t, result, "ConnectionName")
 }