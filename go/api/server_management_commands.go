--- conflicted
+++ resolved
@@ -34,11 +34,9 @@
 
 	FlushDBWithOptions(mode options.FlushMode) (string, error)
 
-<<<<<<< HEAD
-	ConfigResetStat() (string, error)
-=======
 	Lolwut() (string, error)
 
 	LolwutWithOptions(opts options.LolwutOptions) (string, error)
->>>>>>> ba08ade9
+
+	ConfigResetStat() (string, error)
 }